--- conflicted
+++ resolved
@@ -25,45 +25,26 @@
         var canvas = document.getElementById("application-canvas");
 
         // Create the application and start the update loop
-<<<<<<< HEAD
-        var app = new pc.fw.Application(canvas);
+        var app = new pc.Application(canvas);
         app.start();
 
         // Set the canvas to fill the window and automatically change resolution to be the same as the canvas size
-        app.setCanvasFillMode(pc.FillMode.FILL_WINDOW);
-        app.setCanvasResolution(pc.ResolutionMode.AUTO);
-=======
-        var application = new pc.Application(canvas);
-        application.start();
-
-        // Set the canvas to fill the window and automatically change resolution to be the same as the canvas size
-        application.setCanvasFillMode(pc.FILLMODE_FILL_WINDOW);
-        application.setCanvasResolution(pc.RESOLUTION_AUTO);
->>>>>>> 0d85aadc
+        app.setCanvasFillMode(pc.FILLMODE_FILL_WINDOW);
+        app.setCanvasResolution(pc.RESOLUTION_AUTO);
 
         var entity;
 
         // Create an Entity with a camera component
-<<<<<<< HEAD
-        var cameraEntity = new pc.fw.Entity(app);
+        var cameraEntity = new pc.Entity(app);
         cameraEntity.addComponent("camera", {
-=======
-        var cameraEntity = new pc.Entity();
-        application.context.systems.camera.addComponent(cameraEntity, {
->>>>>>> 0d85aadc
             clearColor: new pc.Color(0,0,0)
         });
         cameraEntity.rotateLocal(0, 0, 0);
         cameraEntity.translateLocal(0, 0.6, 1.8);
 
         // Create a directional light
-<<<<<<< HEAD
-        var lightDirEntity = new pc.fw.Entity(app);
+        var lightDirEntity = new pc.Entity(app);
         lightDirEntity.addComponent("light", {
-=======
-        var lightDirEntity = new pc.Entity();
-        application.context.systems.light.addComponent(lightDirEntity, {
->>>>>>> 0d85aadc
             type: "directional",
             color: new pc.Color(1, .4, 0),
             intensity: 1
@@ -71,13 +52,8 @@
         lightDirEntity.setLocalEulerAngles(-80, 70, 0);
 
         // Create a spot light
-<<<<<<< HEAD
-        var lightEntity = new pc.fw.Entity(app);
+        var lightEntity = new pc.Entity(app);
         lightEntity.addComponent("light", {
-=======
-        var lightEntity = new pc.Entity();
-        application.context.systems.light.addComponent(lightEntity, {
->>>>>>> 0d85aadc
             type: "spot",
             color: new pc.Color(.6, .85, 1),
             outerConeAngle: 45,
@@ -108,11 +84,7 @@
             return app.assets.loadFromUrl("../assets/Playbot/Playbot_idle.json", "animation");
         }).then(function (resource) {
             idleAnim = resource.asset;
-<<<<<<< HEAD
-            entity = new pc.fw.Entity(app);
-=======
-            entity = new pc.Entity();
->>>>>>> 0d85aadc
+            entity = new pc.Entity(app);
             // add model component to entity
             entity.addComponent("model", {
                 type: "asset",
