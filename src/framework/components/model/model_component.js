pc.extend(pc, function () {
    /**
     * @component
     * @name pc.ModelComponent
     * @constructor Create a new ModelComponentSystem
     * @class Enables an Entity to render a model or a primitive shape. This Component attaches additional model geometry in to the scene graph below the Entity.
     * @param {pc.ModelComponentSystem} system The ComponentSystem that created this Component
     * @param {pc.Entity} entity The Entity that this Component is attached to.
     * @extends pc.Component
     * @property {String} type The type of the model, which can be one of the following values:
     * <ul>
     *     <li>asset: The component will render a model asset</li>
     *     <li>box: The component will render a box</li>
     *     <li>capsule: The component will render a capsule</li>
     *     <li>cone: The component will render a cone</li>
     *     <li>cylinder: The component will render a cylinder</li>
     *     <li>sphere: The component will render a sphere</li>
     * </ul>
     * @property {Boolean} enabled Enable or disable rendering of the Model
     * @property {Number} asset The id of the asset for the model (only applies to models of type 'asset')
     * @property {Boolean} castShadows If true, this model will cast shadows for lights that have shadow casting enabled.
     * @property {Boolean} receiveShadows If true, shadows will be cast on this model
     * @property {Number} materialAsset The material {@link pc.Asset.Asset} that will be used to render the model (not used on models of type 'asset')
     * @property {pc.Model} model The model that is added to the scene graph.
     */
    var ModelComponent = function ModelComponent (system, entity)   {
        this.on("set_type", this.onSetType, this);
        this.on("set_asset", this.onSetAsset, this);
        this.on("set_castShadows", this.onSetCastShadows, this);
        this.on("set_model", this.onSetModel, this);
        this.on("set_receiveShadows", this.onSetReceiveShadows, this);
        this.on("set_material", this.onSetMaterial, this);

        // override materialAsset property to return a pc.Asset instead
        Object.defineProperty(this, 'materialAsset', {
            set: this.setMaterialAsset.bind(this),
            get: this.getMaterialAsset.bind(this)
        });
    };
    ModelComponent = pc.inherits(ModelComponent, pc.Component);

    pc.extend(ModelComponent.prototype, {
        setVisible: function (visible) {
            console.warn("WARNING: setVisible: Function is deprecated. Set enabled property instead.");
            this.enabled = visible;
        },

        _setModelAsset: function (id) {
            var self = this;
            var assets = this.system.app.assets;
            var asset = assets.get(id);

            if (asset) {
                asset.ready(function (asset) {
                    asset.off('change', this.onAssetChange, this); // do not subscribe multiple times
                    asset.on('change', this.onAssetChange, this);

<<<<<<< HEAD
                    var model = asset.resource.clone();
                    this._onModelLoaded(model);
=======
            asset.off('remove', this.onAssetRemoved, this);
            asset.on('remove', this.onAssetRemoved, this);

            if (asset.resource) {
                var model = asset.resource.clone();
                this._onModelLoaded(model);
            } else {
                this.system.app.assets.load(asset, [], options).then(function (resources) {
                    this._onModelLoaded(resources[0]);
>>>>>>> d9e0bddb
                }.bind(this));
            } else {
                assets.on("add:" + id, function (asset) {
                    asset.ready(function (asset) {
                        asset.off('change', this.onAssetChange, this); // do not subscribe multiple times
                        asset.on('change', this.onAssetChange, this);

                        var model = asset.resource.clone();
                        this._onModelLoaded(model);
                    }.bind(this));
                }, this);
            }
        },

        _onModelLoaded: function (model) {
            if (this.system.app.designer) {
                model.generateWireframe();
            }

            if (this.data.type === 'asset') {
                this.model = model;
            }
        },

        /**
         * @function
         * @private
         * @name pc.ModelComponent#onSetType
         * @description Handle changes to the 'type' variable
         */
        onSetType: function (name, oldValue, newValue) {
            var data = this.data;

            if (newValue) {
                var mesh = null;

                if (newValue === 'asset') {
                    if (this.data.asset !== null) {
                        this._setModelAsset(this.data.asset);
                    } else {
                        this.model = null;
                    }
                } else {
                    switch (newValue) {
                        case 'box':
                            mesh = this.system.box;
                            break;
                        case 'capsule':
                            mesh = this.system.capsule;
                            break;
                        case 'sphere':
                            mesh = this.system.sphere;
                            break;
                        case 'cone':
                            mesh = this.system.cone;
                            break;
                        case 'cylinder':
                            mesh = this.system.cylinder;
                            break;
                        case 'plane':
                            mesh = this.system.plane;
                            break;
                        default:
                            throw new Error("Invalid model type: " + newValue);
                    }

                    var node = new pc.GraphNode();

                    var model = new pc.Model();
                    model.graph = node;

                    model.meshInstances = [ new pc.MeshInstance(node, mesh, data.material) ];

                    if (this.system.app.designer) {
                        model.generateWireframe();
                    }

                    this.model = model;
                    this.asset = null;
                }
            }
        },

        onSetAsset: function (name, oldValue, newValue) {
            if (oldValue) {
                // Remove old listener
                var asset = this.system.app.assets.getAssetById(oldValue);
                if (asset) {
                    asset.off('change', this.onAssetChange, this);
                    asset.off('remove', this.onAssetRemoved, this);
                }
            }

            if (this.data.type === 'asset') {
                if (newValue) {
                    if (newValue instanceof pc.Asset) {
                        this.data.asset = newValue.id;
                        this._setModelAsset(newValue.id);
                    } else {
                        this._setModelAsset(newValue);
                    }
                } else {
                    this.model = null;
                }
            } else if (!newValue) {
                this.data.asset = null;
            }
        },

        onSetCastShadows: function (name, oldValue, newValue) {
            var model = this.data.model;
            if (model) {
                var scene = this.system.app.scene;
                var inScene = scene.containsModel(model);
                if (inScene) {
                    scene.removeModel(model);
                }

                var meshInstances = model.meshInstances;
                for (var i = 0; i < meshInstances.length; i++) {
                    meshInstances[i].castShadow = newValue;
                }

                if (inScene) {
                    scene.addModel(model);
                }
            }
        },

        onSetModel: function (name, oldValue, newValue) {
            if (oldValue) {
                this.system.app.scene.removeModel(oldValue);
                this.entity.removeChild(oldValue.getGraph());
                delete oldValue._entity;
            }

            if (newValue) {
                var componentData = this.data;
                var meshInstances = newValue.meshInstances;
                for (var i = 0; i < meshInstances.length; i++) {
                    meshInstances[i].castShadow = componentData.castShadows;
                    meshInstances[i].receiveShadow = componentData.receiveShadows;
                }

                this.entity.addChild(newValue.graph);

                if (this.enabled && this.entity.enabled) {
                    this.system.app.scene.addModel(newValue);
                }

                // Store the entity that owns this model
                newValue._entity = this.entity;

                // Update any animation component
                if (this.entity.animation) {
                    this.entity.animation.setModel(newValue);
                }
            }
        },

        setMaterialAsset: function (newValue) {
            // if the type of the value is not a number assume it is an pc.Asset
            var id = typeof newValue === 'number' || !newValue ? newValue : newValue.id;

            // var material;

            // try to load the material asset
            if (id !== undefined && id !== null) {
                var asset = this.system.app.assets.get(id);
                if (asset) {
                    asset.ready(function (asset) {
                        this.material = asset.resource;
                    }.bind(this));
                } else {
                    this.system.app.assets.on("add:"+id, function (asset) {
                        asset.ready(function (asset) {
                            this.material = asset.resource;
                        }.bind(this));
                    });
                }
            }

            // if no material asset was loaded then use the default material
            // if (!material) {
            //     material = this.system.defaultMaterial;
            // }

            // this.material = material;

            var oldValue = this.data.materialAsset;
            this.data.materialAsset = id;
            this.fire('set', 'materialAsset', oldValue, id);
        },

        getMaterialAsset: function () {
            return this.system.app.assets.get(this.data.materialAsset);
        },

        onSetMaterial: function (name, oldValue, newValue) {
            if (newValue !== oldValue) {
                this.data.material = newValue;
                if (this.data.model && this.data.type !== 'asset') {
                    var meshInstances = this.data.model.meshInstances;
                    for (var i=0; i<meshInstances.length; i++) {
                        meshInstances[i].material = newValue;
                    }
                }
            }
        },

        onSetReceiveShadows: function (name, oldValue, newValue) {
            if (newValue !== undefined) {
                var componentData = this.data;
                if (componentData.model) {
                    var meshInstances = componentData.model.meshInstances;
                    for (var i = 0; i < meshInstances.length; i++) {
                        meshInstances[i].receiveShadow = newValue;
                    }
                }
            }
        },

        onEnable: function () {
            ModelComponent._super.onEnable.call(this);

            var model = this.data.model;
            if (model) {
                var inScene = this.system.app.scene.containsModel(model);
                if (!inScene) {
                    this.system.app.scene.addModel(model);
                }
            }
        },

        onDisable: function () {
            ModelComponent._super.onDisable.call(this);

            var model = this.data.model;
            if (model) {
                var inScene = this.system.app.scene.containsModel(model);
                if (inScene) {
                    this.system.app.scene.removeModel(model);
                }
            }
        },

        /**
        * @private
        * @description Attached to the asset during loading (while running with the designer or over livelink), this callback
        * is used to reload the asset if it is changed.
        */
        onAssetChange: function (asset, attribute, newValue, oldValue) {
            if (attribute === 'resource' && newValue) {
                // if the model resource has changed then set it
<<<<<<< HEAD
                if (newValue) {
                    this._onModelLoaded(newValue);
                }
            } else if (attribute === 'data') {
                // if the data has changed then it means the mapping has changed
                // so check if the mapping is different and if so reload the model
                var isMappingDifferent = false;
                var mapping = newValue.mapping;
                var oldMapping = oldValue.mapping;
                if (mapping && !oldMapping || oldMapping && !mapping) {
                    isMappingDifferent = true;
                } else if (mapping) {
                    if (mapping && mapping.length !== oldMapping.length) {
                        isMappingDifferent = true;
                    } else {
                        for (var i = 0; i < mapping.length; i++) {
                            if (mapping[i].material !== oldMapping[i].material) {
                                isMappingDifferent = true;
                                break;
                            }
                        }
                    }
                }

                if (isMappingDifferent) {
                    // clear the cache and reload the model
                    asset.resource = null;
                    this.system.app.loader.removeFromCache(asset.getFileUrl());
                    this._setModelAsset(asset.id);
                }
=======
                // (this includes changes to the material mapping because when the material mapping
                // changes the file hash will also change resulting in a model reload)
                this._onModelLoaded(newValue.clone());
            }
        },
>>>>>>> d9e0bddb

        onAssetRemoved: function (asset) {
            asset.off('remove', this.onAssetRemoved, this);
            if (this.asset === asset.id) {
                this.asset = null;
            }
        }
    });

    return {
        ModelComponent: ModelComponent
    };
}());
<|MERGE_RESOLUTION|>--- conflicted
+++ resolved
@@ -55,20 +55,8 @@
                     asset.off('change', this.onAssetChange, this); // do not subscribe multiple times
                     asset.on('change', this.onAssetChange, this);
 
-<<<<<<< HEAD
                     var model = asset.resource.clone();
                     this._onModelLoaded(model);
-=======
-            asset.off('remove', this.onAssetRemoved, this);
-            asset.on('remove', this.onAssetRemoved, this);
-
-            if (asset.resource) {
-                var model = asset.resource.clone();
-                this._onModelLoaded(model);
-            } else {
-                this.system.app.assets.load(asset, [], options).then(function (resources) {
-                    this._onModelLoaded(resources[0]);
->>>>>>> d9e0bddb
                 }.bind(this));
             } else {
                 assets.on("add:" + id, function (asset) {
@@ -323,44 +311,11 @@
         onAssetChange: function (asset, attribute, newValue, oldValue) {
             if (attribute === 'resource' && newValue) {
                 // if the model resource has changed then set it
-<<<<<<< HEAD
-                if (newValue) {
-                    this._onModelLoaded(newValue);
-                }
-            } else if (attribute === 'data') {
-                // if the data has changed then it means the mapping has changed
-                // so check if the mapping is different and if so reload the model
-                var isMappingDifferent = false;
-                var mapping = newValue.mapping;
-                var oldMapping = oldValue.mapping;
-                if (mapping && !oldMapping || oldMapping && !mapping) {
-                    isMappingDifferent = true;
-                } else if (mapping) {
-                    if (mapping && mapping.length !== oldMapping.length) {
-                        isMappingDifferent = true;
-                    } else {
-                        for (var i = 0; i < mapping.length; i++) {
-                            if (mapping[i].material !== oldMapping[i].material) {
-                                isMappingDifferent = true;
-                                break;
-                            }
-                        }
-                    }
-                }
-
-                if (isMappingDifferent) {
-                    // clear the cache and reload the model
-                    asset.resource = null;
-                    this.system.app.loader.removeFromCache(asset.getFileUrl());
-                    this._setModelAsset(asset.id);
-                }
-=======
                 // (this includes changes to the material mapping because when the material mapping
                 // changes the file hash will also change resulting in a model reload)
                 this._onModelLoaded(newValue.clone());
             }
         },
->>>>>>> d9e0bddb
 
         onAssetRemoved: function (asset) {
             asset.off('remove', this.onAssetRemoved, this);
@@ -373,4 +328,4 @@
     return {
         ModelComponent: ModelComponent
     };
-}());
+}());